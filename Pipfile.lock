{
    "_meta": {
        "hash": {
            "sha256": "8f2de1bdcc279950426a03add5e09aba75f3ea38c6c9383c67df47b84374efa0"
        },
        "pipfile-spec": 6,
        "requires": {},
        "sources": [
            {
                "name": "pypi",
                "url": "https://pypi.python.org/simple",
                "verify_ssl": true
            }
        ]
    },
    "default": {
        "argh": {
            "hashes": [
                "sha256:a9b3aaa1904eeb78e32394cd46c6f37ac0fb4af6dc488daa58971bdc7d7fcaf3",
                "sha256:e9535b8c84dc9571a48999094fda7f33e63c3f1b74f3e5f3ac0105a58405bb65"
            ],
            "version": "==0.26.2"
        },
        "arrow": {
            "hashes": [
                "sha256:a558d3b7b6ce7ffc74206a86c147052de23d3d4ef0e17c210dd478c53575c4cd"
            ],
            "version": "==0.12.1"
        },
        "awesome-slugify": {
            "hashes": [
                "sha256:bbdec3fa2187917473a2efad092b57f7125a55f841a7cf6a1773178d32ccfd71"
            ],
            "version": "==1.6.5"
        },
        "bleach": {
            "hashes": [
                "sha256:48d39675b80a75f6d1c3bdbffec791cf0bbbab665cf01e20da701c77de278718",
                "sha256:73d26f018af5d5adcdabf5c1c974add4361a9c76af215fe32fdec8a6fc5fb9b9"
            ],
            "version": "==3.0.2"
        },
        "certifi": {
            "hashes": [
                "sha256:339dc09518b07e2fa7eda5450740925974815557727d6bd35d319c1524a04a4c",
                "sha256:6d58c986d22b038c8c0df30d639f23a3e6d172a05c3583e766f4c0b785c0986a"
            ],
            "version": "==2018.10.15"
        },
        "cffi": {
            "hashes": [
                "sha256:151b7eefd035c56b2b2e1eb9963c90c6302dc15fbd8c1c0a83a163ff2c7d7743",
                "sha256:1553d1e99f035ace1c0544050622b7bc963374a00c467edafac50ad7bd276aef",
                "sha256:1b0493c091a1898f1136e3f4f991a784437fac3673780ff9de3bcf46c80b6b50",
                "sha256:2ba8a45822b7aee805ab49abfe7eec16b90587f7f26df20c71dd89e45a97076f",
                "sha256:3bb6bd7266598f318063e584378b8e27c67de998a43362e8fce664c54ee52d30",
                "sha256:3c85641778460581c42924384f5e68076d724ceac0f267d66c757f7535069c93",
                "sha256:3eb6434197633b7748cea30bf0ba9f66727cdce45117a712b29a443943733257",
                "sha256:495c5c2d43bf6cebe0178eb3e88f9c4aa48d8934aa6e3cddb865c058da76756b",
                "sha256:4c91af6e967c2015729d3e69c2e51d92f9898c330d6a851bf8f121236f3defd3",
                "sha256:57b2533356cb2d8fac1555815929f7f5f14d68ac77b085d2326b571310f34f6e",
                "sha256:770f3782b31f50b68627e22f91cb182c48c47c02eb405fd689472aa7b7aa16dc",
                "sha256:79f9b6f7c46ae1f8ded75f68cf8ad50e5729ed4d590c74840471fc2823457d04",
                "sha256:7a33145e04d44ce95bcd71e522b478d282ad0eafaf34fe1ec5bbd73e662f22b6",
                "sha256:857959354ae3a6fa3da6651b966d13b0a8bed6bbc87a0de7b38a549db1d2a359",
                "sha256:87f37fe5130574ff76c17cab61e7d2538a16f843bb7bca8ebbc4b12de3078596",
                "sha256:95d5251e4b5ca00061f9d9f3d6fe537247e145a8524ae9fd30a2f8fbce993b5b",
                "sha256:9d1d3e63a4afdc29bd76ce6aa9d58c771cd1599fbba8cf5057e7860b203710dd",
                "sha256:a36c5c154f9d42ec176e6e620cb0dd275744aa1d804786a71ac37dc3661a5e95",
                "sha256:a6a5cb8809091ec9ac03edde9304b3ad82ad4466333432b16d78ef40e0cce0d5",
                "sha256:ae5e35a2c189d397b91034642cb0eab0e346f776ec2eb44a49a459e6615d6e2e",
                "sha256:b0f7d4a3df8f06cf49f9f121bead236e328074de6449866515cea4907bbc63d6",
                "sha256:b75110fb114fa366b29a027d0c9be3709579602ae111ff61674d28c93606acca",
                "sha256:ba5e697569f84b13640c9e193170e89c13c6244c24400fc57e88724ef610cd31",
                "sha256:be2a9b390f77fd7676d80bc3cdc4f8edb940d8c198ed2d8c0be1319018c778e1",
                "sha256:ca1bd81f40adc59011f58159e4aa6445fc585a32bb8ac9badf7a2c1aa23822f2",
                "sha256:d5d8555d9bfc3f02385c1c37e9f998e2011f0db4f90e250e5bc0c0a85a813085",
                "sha256:e55e22ac0a30023426564b1059b035973ec82186ddddbac867078435801c7801",
                "sha256:e90f17980e6ab0f3c2f3730e56d1fe9bcba1891eeea58966e89d352492cc74f4",
                "sha256:ecbb7b01409e9b782df5ded849c178a0aa7c906cf8c5a67368047daab282b184",
                "sha256:ed01918d545a38998bfa5902c7c00e0fee90e957ce036a4000a88e3fe2264917",
                "sha256:edabd457cd23a02965166026fd9bfd196f4324fe6032e866d0f3bd0301cd486f",
                "sha256:fdf1c1dc5bafc32bc5d08b054f94d659422b05aba244d6be4ddc1c72d9aa70fb"
            ],
            "markers": "python_version != '3.0.*' and python_version != '3.2.*' and python_version != '3.3.*' and python_version != '3.1.*' and python_version >= '2.7'",
            "version": "==1.11.5"
        },
        "chardet": {
            "hashes": [
                "sha256:84ab92ed1c4d4f16916e05906b6b75a6c0fb5db821cc65e70cbd64a3e2a5eaae",
                "sha256:fc323ffcaeaed0e0a02bf4d117757b98aed530d9ed4531e3e15460124c106691"
            ],
            "version": "==3.0.4"
        },
        "click": {
            "hashes": [
                "sha256:2335065e6395b9e67ca716de5f7526736bfa6ceead690adf616d925bdc622b13",
                "sha256:5b94b49521f6456670fdb30cd82a4eca9412788a93fa6dd6df72c94d5a8ff2d7"
            ],
<<<<<<< HEAD
            "version": "==7.0"
        },
=======
            "markers": "python_version != '3.0.*' and python_version != '3.2.*' and python_version != '3.3.*' and python_version != '3.1.*' and python_version >= '2.7'",
            "version": "==7.0"
        },
        "cmarkgfm": {
            "hashes": [
                "sha256:0186dccca79483e3405217993b83b914ba4559fe9a8396efc4eea56561b74061",
                "sha256:1a625afc6f62da428df96ec325dc30866cc5781520cbd904ff4ec44cf018171c",
                "sha256:207b7673ff4e177374c572feeae0e4ef33be620ec9171c08fd22e2b796e03e3d",
                "sha256:275905bb371a99285c74931700db3f0c078e7603bed383e8cf1a09f3ee05a3de",
                "sha256:50098f1c4950722521f0671e54139e0edc1837d63c990cf0f3d2c49607bb51a2",
                "sha256:50ed116d0b60a07df0dc7b180c28569064b9d37d1578d4c9021cff04d725cb63",
                "sha256:61a72def110eed903cd1848245897bcb80d295cd9d13944d4f9f30cba5b76655",
                "sha256:64186fb75d973a06df0e6ea12879533b71f6e7ba1ab01ffee7fc3e7534758889",
                "sha256:665303d34d7f14f10d7b0651082f25ebf7107f29ef3d699490cac16cdc0fc8ce",
                "sha256:70b18f843aec58e4e64aadce48a897fe7c50426718b7753aaee399e72df64190",
                "sha256:761ee7b04d1caee2931344ac6bfebf37102ffb203b136b676b0a71a3f0ea3c87",
                "sha256:811527e9b7280b136734ed6cb6845e5fbccaeaa132ddf45f0246cbe544016957",
                "sha256:987b0e157f70c72a84f3c2f9ef2d7ab0f26c08f2bf326c12c087ff9eebcb3ff5",
                "sha256:9fc6a2183d0a9b0974ec7cdcdad42bd78a3be674cc3e65f87dd694419b3b0ab7",
                "sha256:a3d17ee4ae739fe16f7501a52255c2e287ac817cfd88565b9859f70520afffea",
                "sha256:ba5b5488719c0f2ced0aa1986376f7baff1a1653a8eb5fdfcf3f84c7ce46ef8d",
                "sha256:c573ea89dd95d41b6d8cf36799c34b6d5b1eac4aed0212dee0f0a11fb7b01e8f",
                "sha256:c5f1b9e8592d2c448c44e6bc0d91224b16ea5f8293908b1561de1f6d2d0658b1",
                "sha256:cbe581456357d8f0674d6a590b1aaf46c11d01dd0a23af147a51a798c3818034",
                "sha256:cf219bec69e601fe27e3974b7307d2f06082ab385d42752738ad2eb630a47d65",
                "sha256:cf5014eb214d814a83a7a47407272d5db10b719dbeaf4d3cfe5969309d0fcf4b",
                "sha256:d08bad67fa18f7e8ff738c090628ee0cbf0505d74a991c848d6d04abfe67b697",
                "sha256:d6f716d7b1182bf35862b5065112f933f43dd1aa4f8097c9bcfb246f71528a34",
                "sha256:e08e479102627641c7cb4ece421c6ed4124820b1758765db32201136762282d9",
                "sha256:e20ac21418af0298437d29599f7851915497ce9f2866bc8e86b084d8911ee061",
                "sha256:e25f53c37e319241b9a412382140dffac98ca756ba8f360ac7ab5e30cad9670a",
                "sha256:e8932bddf159064f04e946fbb64693753488de21586f20e840b3be51745c8c09",
                "sha256:f20900f16377f2109783ae9348d34bc80530808439591c3d3df73d5c7ef1a00c"
            ],
            "markers": "python_version != '3.2.*' and python_version >= '2.7' and python_version != '3.1.*' and python_version != '3.3.*' and python_version != '3.0.*'",
            "version": "==0.4.2"
        },
>>>>>>> cc8b47d8
        "docutils": {
            "hashes": [
                "sha256:02aec4bd92ab067f6ff27a38a38a41173bf01bed8f89157768c1573f53e474a6",
                "sha256:51e64ef2ebfb29cae1faa133b3710143496eca21c530f3f71424d77687764274",
                "sha256:7a4bd47eaf6596e1295ecb11361139febe29b084a87bf005bf899f9a42edc3c6"
            ],
            "version": "==0.14"
        },
        "e1839a8": {
            "editable": true,
            "path": "."
        },
        "flask": {
            "hashes": [
                "sha256:2271c0070dbcb5275fad4a82e29f23ab92682dc45f9dfbc22c02ba9b9322ce48",
                "sha256:a080b744b7e345ccfcbc77954861cb05b3c63786e93f2b3875e0913d44b43f05"
            ],
            "version": "==1.0.2"
        },
        "flask-caching": {
            "hashes": [
                "sha256:44fe827c6cc519d48fb0945fa05ae3d128af9a98f2a6e71d4702fd512534f227",
                "sha256:e34f24631ba240e09fe6241e1bf652863e0cff06a1a94598e23be526bc2e4985"
            ],
            "version": "==1.4.0"
        },
        "future": {
            "hashes": [
                "sha256:e39ced1ab767b5936646cedba8bcce582398233d6a627067d4c6a454c90cfedb"
            ],
            "version": "==0.16.0"
        },
        "idna": {
            "hashes": [
                "sha256:156a6814fb5ac1fc6850fb002e0852d56c0c8d2531923a51032d1b70760e186e",
                "sha256:684a38a6f903c1d71d6d5fac066b58d7768af4de2b832e426ec79c30daa94a16"
            ],
            "version": "==2.7"
        },
        "itsdangerous": {
            "hashes": [
                "sha256:321b033d07f2a4136d3ec762eac9f16a10ccd60f53c0c91af90217ace7ba1f19",
                "sha256:b12271b2047cb23eeb98c8b5622e2e5c5e9abd9784a153e9d8ef9cb4dd09d749"
            ],
            "version": "==1.1.0"
        },
        "jinja2": {
            "hashes": [
                "sha256:74c935a1b8bb9a3947c50a54766a969d4846290e1e788ea44c1392163723c3bd",
                "sha256:f84be1bb0040caca4cea721fcbbbbd61f9be9464ca236387158b0feea01914a4"
            ],
            "version": "==2.10"
        },
        "markupsafe": {
            "hashes": [
                "sha256:a6be69091dac236ea9c6bc7d012beab42010fa914c459791d627dad4910eb665"
            ],
            "version": "==1.0"
        },
        "misaka": {
            "hashes": [
                "sha256:87637d90f5f52595d07ed1be93d0576d32632d125694b96b8e4ce55cd4c019fb"
            ],
            "markers": "python_version != '3.0.*' and python_version != '3.2.*' and python_version != '3.3.*' and python_version != '3.1.*' and python_version >= '2.7'",
            "version": "==2.1.0"
        },
        "pathtools": {
            "hashes": [
                "sha256:7c35c5421a39bb82e58018febd90e3b6e5db34c5443aaaf742b3f33d4655f1c0"
            ],
            "version": "==0.1.2"
        },
        "pillow": {
            "hashes": [
                "sha256:00203f406818c3f45d47bb8fe7e67d3feddb8dcbbd45a289a1de7dd789226360",
                "sha256:0616f800f348664e694dddb0b0c88d26761dd5e9f34e1ed7b7a7d2da14b40cb7",
<<<<<<< HEAD
                "sha256:091136f2a37e9ed6bd8ce96fbf5269199ba6edee490d64de7ac934316f31ecca",
                "sha256:0d67ae9a5937b1348fa1d97c7dcb6b56aaef828ca6655298e96f2f3114ad829d",
                "sha256:0e1aaddd00ee9014fe7a61b9da61427233fcd7c7f193b5efd6689e0ec36bc42f",
                "sha256:1f7908aab90c92ad85af9d2fec5fc79456a89b3adcc26314d2cde0e238bd789e",
                "sha256:2ea3517cd5779843de8a759c2349a3cd8d3893e03ab47053b66d5ec6f8bc4f93",
                "sha256:39b662f65a067709a62943003c1e807d140e7fcf631fcfc66ebe905f8149b9f4",
                "sha256:3ddc19447cf42ef3ec564ab7ebbd4f67838ba9816d739befe29dd70149c775bd",
                "sha256:48a9f0538c91fc136b3a576bee0e7cd174773dc9920b310c21dcb5519722e82c",
                "sha256:5280ebc42641a1283b7b1f2c20e5b936692198b9dd9995527c18b794850be1a8",
                "sha256:576a8a7a57065dab968d9d18befa2594a7673dcdab78c9b1f34248410cc6118f",
                "sha256:5e334a23c8f7cb6079987a2ed9978821a42b4323a3a3bdbc132945348737f9a9",
                "sha256:5e34e4b5764af65551647f5cc67cf5198c1d05621781d5173b342e5e55bf023b",
                "sha256:63b120421ab85cad909792583f83b6ca3584610c2fe70751e23f606a3c2e87f0",
                "sha256:696b5e0109fe368d0057f484e2e91717b49a03f1e310f857f133a4acec9f91dd",
                "sha256:6cb528de694f503ea164541c151da6c18267727a7558e0c9716cc0383d89658a",
                "sha256:7306d851d5a0cfac9ea07f1177783836f4b37292e5f224a534a52111cb6a6451",
                "sha256:7e3e32346d991f1788026917d0a9c182d6d32dc757163eee7ca990f1f831499e",
=======
                "sha256:1f7908aab90c92ad85af9d2fec5fc79456a89b3adcc26314d2cde0e238bd789e",
                "sha256:2ea3517cd5779843de8a759c2349a3cd8d3893e03ab47053b66d5ec6f8bc4f93",
                "sha256:48a9f0538c91fc136b3a576bee0e7cd174773dc9920b310c21dcb5519722e82c",
                "sha256:5280ebc42641a1283b7b1f2c20e5b936692198b9dd9995527c18b794850be1a8",
                "sha256:5e34e4b5764af65551647f5cc67cf5198c1d05621781d5173b342e5e55bf023b",
                "sha256:63b120421ab85cad909792583f83b6ca3584610c2fe70751e23f606a3c2e87f0",
                "sha256:696b5e0109fe368d0057f484e2e91717b49a03f1e310f857f133a4acec9f91dd",
>>>>>>> cc8b47d8
                "sha256:870ed021a42b1b02b5fe4a739ea735f671a84128c0a666c705db2cb9abd528eb",
                "sha256:916da1c19e4012d06a372127d7140dae894806fad67ef44330e5600d77833581",
                "sha256:9303a289fa0811e1c6abd9ddebfc770556d7c3311cb2b32eff72164ddc49bc64",
                "sha256:9577888ecc0ad7d06c3746afaba339c94d62b59da16f7a5d1cff9e491f23dace",
                "sha256:987e1c94a33c93d9b209315bfda9faa54b8edfce6438a1e93ae866ba20de5956",
                "sha256:99a3bbdbb844f4fb5d6dd59fac836a40749781c1fa63c563bc216c27aef63f60",
                "sha256:99db8dc3097ceafbcff9cb2bff384b974795edeb11d167d391a02c7bfeeb6e16",
<<<<<<< HEAD
                "sha256:a379526415f54f9462bc65a4da76fb0acc05e3b2a21717dde79621cf4377e0e6",
                "sha256:a5a96cf49eb580756a44ecf12949e52f211e20bffbf5a95760ac14b1e499cd37",
                "sha256:a844b5d8120f99fb7cd276ff544ac5bd562b0c053760d59694e6bf747c6ca7f5",
                "sha256:a9284368e81a67a7f47d5ef1ef7e4f11a4f688485879f44cf5f9090bba1f9d94",
=======
                "sha256:a5a96cf49eb580756a44ecf12949e52f211e20bffbf5a95760ac14b1e499cd37",
>>>>>>> cc8b47d8
                "sha256:aa6ca3eb56704cdc0d876fc6047ffd5ee960caad52452fbee0f99908a141a0ae",
                "sha256:aade5e66795c94e4a2b2624affeea8979648d1b0ae3fcee17e74e2c647fc4a8a",
                "sha256:b78905860336c1d292409e3df6ad39cc1f1c7f0964e66844bbc2ebfca434d073",
                "sha256:b92f521cdc4e4a3041cc343625b699f20b0b5f976793fb45681aac1efda565f8",
<<<<<<< HEAD
                "sha256:bb2baf44e97811687893873eab8cf9f18b40321cc15d15ff9f91dc031e30631f",
                "sha256:bfde84bbd6ae5f782206d454b67b7ee8f7f818c29b99fd02bf022fd33bab14cb",
                "sha256:c2b62d3df80e694c0e4a0ed47754c9480521e25642251b3ab1dff050a4e60409",
                "sha256:c55d348c1c65896c1bd804527de4880d251ae832acf90d74ad525bb79e77d55c",
=======
                "sha256:bfde84bbd6ae5f782206d454b67b7ee8f7f818c29b99fd02bf022fd33bab14cb",
                "sha256:c2b62d3df80e694c0e4a0ed47754c9480521e25642251b3ab1dff050a4e60409",
>>>>>>> cc8b47d8
                "sha256:c5e2be6c263b64f6f7656e23e18a4a9980cffc671442795682e8c4e4f815dd9f",
                "sha256:c99aa3c63104e0818ec566f8ff3942fb7c7a8f35f9912cb63fd8e12318b214b2",
                "sha256:dae06620d3978da346375ebf88b9e2dd7d151335ba668c995aea9ed07af7add4",
                "sha256:db5499d0710823fa4fb88206050d46544e8f0e0136a9a5f5570b026584c8fd74",
<<<<<<< HEAD
                "sha256:dcd3cd17d291e01e47636101c4a6638ffb44c842d009973e3b5c1b67ff718c58",
                "sha256:f12df6b45abc18f27f6e21ce26f7cbf7aa19820911462e46536e22085658ca1e",
                "sha256:f36baafd82119c4a114b9518202f2a983819101dcc14b26e43fc12cbefdce00e",
                "sha256:f52b79c8796d81391ab295b04e520bda6feed54d54931708872e8f9ae9db0ea1",
                "sha256:fa2a50f762d06d84125db0b95d0121e9c640afa7edc23fc0848896760a390f8e",
                "sha256:fa49bb60792b542b95ca93a39041e7113843093ce3cfd216870118eb3798fcc9",
                "sha256:ff8cff01582fa1a7e533cb97f628531c4014af4b5f38e33cdcfe5eec29b6d888",
                "sha256:ffbccfe1c077b5f41738bd719518213c217be7a7a12a7e74113d05a0d6617390"
            ],
=======
                "sha256:f36baafd82119c4a114b9518202f2a983819101dcc14b26e43fc12cbefdce00e",
                "sha256:f52b79c8796d81391ab295b04e520bda6feed54d54931708872e8f9ae9db0ea1",
                "sha256:ff8cff01582fa1a7e533cb97f628531c4014af4b5f38e33cdcfe5eec29b6d888"
            ],
            "markers": "python_version != '3.0.*' and python_version != '3.2.*' and python_version != '3.3.*' and python_version != '3.1.*' and python_version >= '2.7'",
>>>>>>> cc8b47d8
            "version": "==5.3.0"
        },
        "pkginfo": {
            "hashes": [
                "sha256:5878d542a4b3f237e359926384f1dde4e099c9f5525d236b1840cf704fa8d474",
                "sha256:a39076cb3eb34c333a0dd390b568e9e1e881c7bf2cc0aee12120636816f55aee"
            ],
            "version": "==1.4.2"
        },
        "pony": {
            "hashes": [
                "sha256:0d72f4ab9d50d42f275606c0c2812aa704bf3a37ac8f2a60c9892eff3f90d615",
                "sha256:b18434011c03c2981e44a2cfbbaeec4bdebe30adb434d1dfd6be8f59d07f37bd",
                "sha256:c6dee426b50001a5cf984f201b2b61d66acd8f5018813e3a587467971f30ec2a"
            ],
            "index": "pypi",
            "version": "==0.7.6"
        },
        "pycparser": {
            "hashes": [
                "sha256:a988718abfad80b6b157acce7bf130a30876d27603738ac39f140993246b25b3"
            ],
<<<<<<< HEAD
=======
            "markers": "python_version != '3.0.*' and python_version != '3.2.*' and python_version != '3.3.*' and python_version != '3.1.*' and python_version >= '2.7'",
>>>>>>> cc8b47d8
            "version": "==2.19"
        },
        "pygments": {
            "hashes": [
                "sha256:78f3f434bcc5d6ee09020f92ba487f95ba50f1e3ef83ae96b9d5ffa1bab25c5d",
                "sha256:dbae1046def0efb574852fab9e90209b23f556367b5a320c0bcb871c77c3e8cc"
            ],
            "version": "==2.2.0"
        },
        "python-dateutil": {
            "hashes": [
                "sha256:063df5763652e21de43de7d9e00ccf239f953a832941e37be541614732cdfc93",
                "sha256:88f9287c0174266bb0d8cedd395cfba9c58e87e5ad86b2ce58859bc11be3cf02"
            ],
            "version": "==2.7.5"
        },
        "pyyaml": {
            "hashes": [
                "sha256:3d7da3009c0f3e783b2c873687652d83b1bbfd5c88e9813fb7e5b03c0dd3108b",
                "sha256:3ef3092145e9b70e3ddd2c7ad59bdd0252a94dfe3949721633e41344de00a6bf",
                "sha256:40c71b8e076d0550b2e6380bada1f1cd1017b882f7e16f09a65be98e017f211a",
                "sha256:558dd60b890ba8fd982e05941927a3911dc409a63dcb8b634feaa0cda69330d3",
                "sha256:a7c28b45d9f99102fa092bb213aa12e0aaf9a6a1f5e395d36166639c1f96c3a1",
                "sha256:aa7dd4a6a427aed7df6fb7f08a580d68d9b118d90310374716ae90b710280af1",
                "sha256:bc558586e6045763782014934bfaf39d48b8ae85a2713117d16c39864085c613",
                "sha256:d46d7982b62e0729ad0175a9bc7e10a566fc07b224d2c79fafb5e032727eaa04",
                "sha256:d5eef459e30b09f5a098b9cea68bebfeb268697f78d647bd255a085371ac7f3f",
                "sha256:e01d3203230e1786cd91ccfdc8f8454c8069c91bee3962ad93b87a4b2860f537",
                "sha256:e170a9e6fcfd19021dd29845af83bb79236068bf5fd4df3327c1be18182b2531"
            ],
            "version": "==3.13"
        },
        "readme-renderer": {
            "hashes": [
<<<<<<< HEAD
                "sha256:bb16f55b259f27f75f640acf5e00cf897845a8b3e4731b5c1a436e4b8529202f",
                "sha256:c8532b79afc0375a85f10433eca157d6b50f7d6990f337fa498c96cd4bfc203d"
            ],
            "version": "==24.0"
=======
                "sha256:237ca8705ffea849870de41101dba41543561da05c0ae45b2f1c547efa9843d2",
                "sha256:f75049a3a7afa57165551e030dd8f9882ebf688b9600535a3f7e23596651875d"
            ],
            "markers": "python_version != '3.2.*' and python_version >= '2.7' and python_version != '3.1.*' and python_version != '3.3.*' and python_version != '3.0.*'",
            "version": "==22.0"
>>>>>>> cc8b47d8
        },
        "regex": {
            "hashes": [
                "sha256:22d7ef8c2df344328a8a3c61edade2ee714e5de9360911d22a9213931c769faa",
                "sha256:3a699780c6b712c67dc23207b129ccc6a7e1270233f7aadead3ea3f83c893702",
                "sha256:42f460d349baebd5faec02a0c920988fb0300b24baf898d9c139886565b66b6c",
                "sha256:43bf3d79940cbdf19adda838d8b26b28b47bec793cda46590b5b25703742f440",
                "sha256:47d6c7f0588ef33464e00023067c4e7cce68e0d6a686a73c7ee15abfdad503d4",
                "sha256:5b879f59f25ed9b91bc8693a9a994014b431f224f492519ad0255ce6b54b83e5",
                "sha256:8ba0093c412900f636b0f826c597a0c3ea0e395344bc99894ddefe88b76c9c7e",
                "sha256:a4789254a1a0bd7a637036cce0b7ed72d8cc864e93f2e9cfd10ac00ae27bb7b0",
                "sha256:b73cea07117dca888b0c3671770b501bef19aac9c45c8ffdb5bea2cca2377b0a",
                "sha256:d3eb59fa3e5b5438438ec97acd9dc86f077428e020b015b43987e35bea68ef4c",
                "sha256:d51d232b4e2f106deaf286001f563947fee255bc5bd209a696f027e15cf0a1e7",
                "sha256:d59b03131a8e35061b47a8f186324a95eaf30d5f6ee9cc0637e7b87d29c7c9b5",
                "sha256:dd705df1b47470388fc4630e4df3cbbe7677e2ab80092a1c660cae630a307b2d",
                "sha256:e87fffa437a4b00afb17af785da9b01618425d6cd984c677639deb937037d8f2",
                "sha256:ed40e0474ab5ab228a8d133759d451b31d3ccdebaff698646e54aff82c3de4f8"
            ],
            "version": "==2018.8.29"
        },
        "requests": {
            "hashes": [
                "sha256:99dcfdaaeb17caf6e526f32b6a7b780461512ab3f1d992187801694cba42770c",
                "sha256:a84b8c9ab6239b578f22d1c21d51b696dcfe004032bb80ea832398d6909d7279"
            ],
            "version": "==2.20.0"
        },
        "requests-toolbelt": {
            "hashes": [
                "sha256:42c9c170abc2cacb78b8ab23ac957945c7716249206f90874651971a4acff237",
                "sha256:f6a531936c6fa4c6cfce1b9c10d5c4f498d16528d2a54a22ca00011205a187b5"
            ],
            "version": "==0.8.0"
        },
        "six": {
            "hashes": [
                "sha256:70e8a77beed4562e7f14fe23a786b54f6296e34344c23bc42f07b15018ff98e9",
                "sha256:832dc0e10feb1aa2c68dcc57dbb658f1c7e65b9b61af69048abc87a2db00a0eb"
            ],
            "version": "==1.11.0"
        },
        "tqdm": {
            "hashes": [
                "sha256:3c4d4a5a41ef162dd61f1edb86b0e1c7859054ab656b2e7c7b77e7fbf6d9f392",
                "sha256:5b4d5549984503050883bc126280b386f5f4ca87e6c023c5d015655ad75bdebb"
            ],
<<<<<<< HEAD
            "version": "==4.28.1"
=======
            "markers": "python_version >= '2.6' and python_version != '3.1.*' and python_version != '3.0.*'",
            "version": "==4.26.0"
>>>>>>> cc8b47d8
        },
        "twine": {
            "hashes": [
                "sha256:7d89bc6acafb31d124e6e5b295ef26ac77030bf098960c2a4c4e058335827c5c",
                "sha256:fad6f1251195f7ddd1460cb76d6ea106c93adb4e56c41e0da79658e56e547d2c"
            ],
            "index": "pypi",
            "version": "==1.12.1"
        },
        "unidecode": {
            "hashes": [
                "sha256:280a6ab88e1f2eb5af79edff450021a0d3f0448952847cd79677e55e58bad051",
                "sha256:61f807220eda0203a774a09f84b4304a3f93b5944110cc132af29ddb81366883"
            ],
            "version": "==0.4.21"
        },
        "urllib3": {
            "hashes": [
                "sha256:41c3db2fc01e5b907288010dec72f9d0a74e37d6994e6eb56849f59fea2265ae",
                "sha256:8819bba37a02d143296a4d032373c4dd4aca11f6d4c9973335ca75f9c8475f59"
            ],
<<<<<<< HEAD
            "version": "==1.24"
=======
            "markers": "python_version < '4' and python_version != '3.2.*' and python_version >= '2.6' and python_version != '3.3.*' and python_version != '3.1.*' and python_version != '3.0.*'",
            "version": "==1.23"
>>>>>>> cc8b47d8
        },
        "watchdog": {
            "hashes": [
                "sha256:965f658d0732de3188211932aeb0bb457587f04f63ab4c1e33eab878e9de961d"
            ],
            "version": "==0.9.0"
        },
        "webencodings": {
            "hashes": [
                "sha256:a0af1213f3c2226497a97e2b3aa01a7e4bee4f403f95be16fc9acd2947514a78",
                "sha256:b36a1c245f2d304965eb4e0a82848379241dc04b865afcc4aab16748587e1923"
            ],
            "version": "==0.5.1"
        },
        "werkzeug": {
            "hashes": [
                "sha256:c3fd7a7d41976d9f44db327260e263132466836cef6f91512889ed60ad26557c",
                "sha256:d5da73735293558eb1651ee2fddc4d0dedcfa06538b8813a2e20011583c9e49b"
            ],
            "version": "==0.14.1"
        }
    },
    "develop": {
        "astroid": {
            "hashes": [
                "sha256:292fa429e69d60e4161e7612cb7cc8fa3609e2e309f80c224d93a76d5e7b58be",
                "sha256:c7013d119ec95eb626f7a2011f0b63d0c9a095df9ad06d8507b37084eada1a8d"
            ],
            "version": "==2.0.4"
        },
        "isort": {
            "hashes": [
                "sha256:1153601da39a25b14ddc54955dbbacbb6b2d19135386699e2ad58517953b34af",
                "sha256:b9c40e9750f3d77e6e4d441d8b0266cf555e7cdabdcff33c4fd06366ca761ef8",
                "sha256:ec9ef8f4a9bc6f71eec99e1806bfa2de401650d996c59330782b89a5555c1497"
            ],
<<<<<<< HEAD
=======
            "markers": "python_version != '3.1.*' and python_version != '3.0.*' and python_version != '3.3.*' and python_version != '3.2.*' and python_version >= '2.7'",
>>>>>>> cc8b47d8
            "version": "==4.3.4"
        },
        "lazy-object-proxy": {
            "hashes": [
                "sha256:0ce34342b419bd8f018e6666bfef729aec3edf62345a53b537a4dcc115746a33",
                "sha256:1b668120716eb7ee21d8a38815e5eb3bb8211117d9a90b0f8e21722c0758cc39",
                "sha256:209615b0fe4624d79e50220ce3310ca1a9445fd8e6d3572a896e7f9146bbf019",
                "sha256:27bf62cb2b1a2068d443ff7097ee33393f8483b570b475db8ebf7e1cba64f088",
                "sha256:27ea6fd1c02dcc78172a82fc37fcc0992a94e4cecf53cb6d73f11749825bd98b",
                "sha256:2c1b21b44ac9beb0fc848d3993924147ba45c4ebc24be19825e57aabbe74a99e",
                "sha256:2df72ab12046a3496a92476020a1a0abf78b2a7db9ff4dc2036b8dd980203ae6",
                "sha256:320ffd3de9699d3892048baee45ebfbbf9388a7d65d832d7e580243ade426d2b",
                "sha256:50e3b9a464d5d08cc5227413db0d1c4707b6172e4d4d915c1c70e4de0bbff1f5",
                "sha256:5276db7ff62bb7b52f77f1f51ed58850e315154249aceb42e7f4c611f0f847ff",
                "sha256:61a6cf00dcb1a7f0c773ed4acc509cb636af2d6337a08f362413c76b2b47a8dd",
                "sha256:6ae6c4cb59f199d8827c5a07546b2ab7e85d262acaccaacd49b62f53f7c456f7",
                "sha256:7661d401d60d8bf15bb5da39e4dd72f5d764c5aff5a86ef52a042506e3e970ff",
                "sha256:7bd527f36a605c914efca5d3d014170b2cb184723e423d26b1fb2fd9108e264d",
                "sha256:7cb54db3535c8686ea12e9535eb087d32421184eacc6939ef15ef50f83a5e7e2",
                "sha256:7f3a2d740291f7f2c111d86a1c4851b70fb000a6c8883a59660d95ad57b9df35",
                "sha256:81304b7d8e9c824d058087dcb89144842c8e0dea6d281c031f59f0acf66963d4",
                "sha256:933947e8b4fbe617a51528b09851685138b49d511af0b6c0da2539115d6d4514",
                "sha256:94223d7f060301b3a8c09c9b3bc3294b56b2188e7d8179c762a1cda72c979252",
                "sha256:ab3ca49afcb47058393b0122428358d2fbe0408cf99f1b58b295cfeb4ed39109",
                "sha256:bd6292f565ca46dee4e737ebcc20742e3b5be2b01556dafe169f6c65d088875f",
                "sha256:cb924aa3e4a3fb644d0c463cad5bc2572649a6a3f68a7f8e4fbe44aaa6d77e4c",
                "sha256:d0fc7a286feac9077ec52a927fc9fe8fe2fabab95426722be4c953c9a8bede92",
                "sha256:ddc34786490a6e4ec0a855d401034cbd1242ef186c20d79d2166d6a4bd449577",
                "sha256:e34b155e36fa9da7e1b7c738ed7767fc9491a62ec6af70fe9da4a057759edc2d",
                "sha256:e5b9e8f6bda48460b7b143c3821b21b452cb3a835e6bbd5dd33aa0c8d3f5137d",
                "sha256:e81ebf6c5ee9684be8f2c87563880f93eedd56dd2b6146d8a725b50b7e5adb0f",
                "sha256:eb91be369f945f10d3a49f5f9be8b3d0b93a4c2be8f8a5b83b0571b8123e0a7a",
                "sha256:f460d1ceb0e4a5dcb2a652db0904224f367c9b3c1470d5a7683c0480e582468b"
            ],
            "version": "==1.3.1"
        },
        "mccabe": {
            "hashes": [
                "sha256:ab8a6258860da4b6677da4bd2fe5dc2c659cff31b3ee4f7f5d64e79735b80d42",
                "sha256:dd8d182285a0fe56bace7f45b5e7d1a6ebcbf524e8f3bd87eb0f125271b8831f"
            ],
            "version": "==0.6.1"
        },
        "pylint": {
            "hashes": [
                "sha256:1d6d3622c94b4887115fe5204982eee66fdd8a951cf98635ee5caee6ec98c3ec",
                "sha256:31142f764d2a7cd41df5196f9933b12b7ee55e73ef12204b648ad7e556c119fb"
            ],
            "index": "pypi",
            "version": "==2.1.1"
        },
        "six": {
            "hashes": [
                "sha256:70e8a77beed4562e7f14fe23a786b54f6296e34344c23bc42f07b15018ff98e9",
                "sha256:832dc0e10feb1aa2c68dcc57dbb658f1c7e65b9b61af69048abc87a2db00a0eb"
            ],
            "version": "==1.11.0"
        },
        "typed-ast": {
            "hashes": [
                "sha256:0948004fa228ae071054f5208840a1e88747a357ec1101c17217bfe99b299d58",
                "sha256:10703d3cec8dcd9eef5a630a04056bbc898abc19bac5691612acba7d1325b66d",
                "sha256:1f6c4bd0bdc0f14246fd41262df7dfc018d65bb05f6e16390b7ea26ca454a291",
                "sha256:25d8feefe27eb0303b73545416b13d108c6067b846b543738a25ff304824ed9a",
                "sha256:29464a177d56e4e055b5f7b629935af7f49c196be47528cc94e0a7bf83fbc2b9",
                "sha256:2e214b72168ea0275efd6c884b114ab42e316de3ffa125b267e732ed2abda892",
                "sha256:3e0d5e48e3a23e9a4d1a9f698e32a542a4a288c871d33ed8df1b092a40f3a0f9",
                "sha256:519425deca5c2b2bdac49f77b2c5625781abbaf9a809d727d3a5596b30bb4ded",
                "sha256:57fe287f0cdd9ceaf69e7b71a2e94a24b5d268b35df251a88fef5cc241bf73aa",
                "sha256:668d0cec391d9aed1c6a388b0d5b97cd22e6073eaa5fbaa6d2946603b4871efe",
                "sha256:68ba70684990f59497680ff90d18e756a47bf4863c604098f10de9716b2c0bdd",
                "sha256:6de012d2b166fe7a4cdf505eee3aaa12192f7ba365beeefaca4ec10e31241a85",
                "sha256:79b91ebe5a28d349b6d0d323023350133e927b4de5b651a8aa2db69c761420c6",
                "sha256:8550177fa5d4c1f09b5e5f524411c44633c80ec69b24e0e98906dd761941ca46",
                "sha256:898f818399cafcdb93cbbe15fc83a33d05f18e29fb498ddc09b0214cdfc7cd51",
                "sha256:94b091dc0f19291adcb279a108f5d38de2430411068b219f41b343c03b28fb1f",
                "sha256:a26863198902cda15ab4503991e8cf1ca874219e0118cbf07c126bce7c4db129",
                "sha256:a8034021801bc0440f2e027c354b4eafd95891b573e12ff0418dec385c76785c",
                "sha256:bc978ac17468fe868ee589c795d06777f75496b1ed576d308002c8a5756fb9ea",
                "sha256:c05b41bc1deade9f90ddc5d988fe506208019ebba9f2578c622516fd201f5863",
                "sha256:c9b060bd1e5a26ab6e8267fd46fc9e02b54eb15fffb16d112d4c7b1c12987559",
                "sha256:edb04bdd45bfd76c8292c4d9654568efaedf76fe78eb246dde69bdb13b2dad87",
                "sha256:f19f2a4f547505fe9072e15f6f4ae714af51b5a681a97f187971f50c283193b6"
            ],
            "markers": "python_version < '3.7' and implementation_name == 'cpython'",
            "version": "==1.1.0"
        },
        "wrapt": {
            "hashes": [
                "sha256:d4d560d479f2c21e1b5443bbd15fe7ec4b37fe7e53d335d3b9b0a7b1226fe3c6"
            ],
            "version": "==1.10.11"
        }
    }
}<|MERGE_RESOLUTION|>--- conflicted
+++ resolved
@@ -82,7 +82,6 @@
                 "sha256:edabd457cd23a02965166026fd9bfd196f4324fe6032e866d0f3bd0301cd486f",
                 "sha256:fdf1c1dc5bafc32bc5d08b054f94d659422b05aba244d6be4ddc1c72d9aa70fb"
             ],
-            "markers": "python_version != '3.0.*' and python_version != '3.2.*' and python_version != '3.3.*' and python_version != '3.1.*' and python_version >= '2.7'",
             "version": "==1.11.5"
         },
         "chardet": {
@@ -97,48 +96,8 @@
                 "sha256:2335065e6395b9e67ca716de5f7526736bfa6ceead690adf616d925bdc622b13",
                 "sha256:5b94b49521f6456670fdb30cd82a4eca9412788a93fa6dd6df72c94d5a8ff2d7"
             ],
-<<<<<<< HEAD
             "version": "==7.0"
         },
-=======
-            "markers": "python_version != '3.0.*' and python_version != '3.2.*' and python_version != '3.3.*' and python_version != '3.1.*' and python_version >= '2.7'",
-            "version": "==7.0"
-        },
-        "cmarkgfm": {
-            "hashes": [
-                "sha256:0186dccca79483e3405217993b83b914ba4559fe9a8396efc4eea56561b74061",
-                "sha256:1a625afc6f62da428df96ec325dc30866cc5781520cbd904ff4ec44cf018171c",
-                "sha256:207b7673ff4e177374c572feeae0e4ef33be620ec9171c08fd22e2b796e03e3d",
-                "sha256:275905bb371a99285c74931700db3f0c078e7603bed383e8cf1a09f3ee05a3de",
-                "sha256:50098f1c4950722521f0671e54139e0edc1837d63c990cf0f3d2c49607bb51a2",
-                "sha256:50ed116d0b60a07df0dc7b180c28569064b9d37d1578d4c9021cff04d725cb63",
-                "sha256:61a72def110eed903cd1848245897bcb80d295cd9d13944d4f9f30cba5b76655",
-                "sha256:64186fb75d973a06df0e6ea12879533b71f6e7ba1ab01ffee7fc3e7534758889",
-                "sha256:665303d34d7f14f10d7b0651082f25ebf7107f29ef3d699490cac16cdc0fc8ce",
-                "sha256:70b18f843aec58e4e64aadce48a897fe7c50426718b7753aaee399e72df64190",
-                "sha256:761ee7b04d1caee2931344ac6bfebf37102ffb203b136b676b0a71a3f0ea3c87",
-                "sha256:811527e9b7280b136734ed6cb6845e5fbccaeaa132ddf45f0246cbe544016957",
-                "sha256:987b0e157f70c72a84f3c2f9ef2d7ab0f26c08f2bf326c12c087ff9eebcb3ff5",
-                "sha256:9fc6a2183d0a9b0974ec7cdcdad42bd78a3be674cc3e65f87dd694419b3b0ab7",
-                "sha256:a3d17ee4ae739fe16f7501a52255c2e287ac817cfd88565b9859f70520afffea",
-                "sha256:ba5b5488719c0f2ced0aa1986376f7baff1a1653a8eb5fdfcf3f84c7ce46ef8d",
-                "sha256:c573ea89dd95d41b6d8cf36799c34b6d5b1eac4aed0212dee0f0a11fb7b01e8f",
-                "sha256:c5f1b9e8592d2c448c44e6bc0d91224b16ea5f8293908b1561de1f6d2d0658b1",
-                "sha256:cbe581456357d8f0674d6a590b1aaf46c11d01dd0a23af147a51a798c3818034",
-                "sha256:cf219bec69e601fe27e3974b7307d2f06082ab385d42752738ad2eb630a47d65",
-                "sha256:cf5014eb214d814a83a7a47407272d5db10b719dbeaf4d3cfe5969309d0fcf4b",
-                "sha256:d08bad67fa18f7e8ff738c090628ee0cbf0505d74a991c848d6d04abfe67b697",
-                "sha256:d6f716d7b1182bf35862b5065112f933f43dd1aa4f8097c9bcfb246f71528a34",
-                "sha256:e08e479102627641c7cb4ece421c6ed4124820b1758765db32201136762282d9",
-                "sha256:e20ac21418af0298437d29599f7851915497ce9f2866bc8e86b084d8911ee061",
-                "sha256:e25f53c37e319241b9a412382140dffac98ca756ba8f360ac7ab5e30cad9670a",
-                "sha256:e8932bddf159064f04e946fbb64693753488de21586f20e840b3be51745c8c09",
-                "sha256:f20900f16377f2109783ae9348d34bc80530808439591c3d3df73d5c7ef1a00c"
-            ],
-            "markers": "python_version != '3.2.*' and python_version >= '2.7' and python_version != '3.1.*' and python_version != '3.3.*' and python_version != '3.0.*'",
-            "version": "==0.4.2"
-        },
->>>>>>> cc8b47d8
         "docutils": {
             "hashes": [
                 "sha256:02aec4bd92ab067f6ff27a38a38a41173bf01bed8f89157768c1573f53e474a6",
@@ -165,12 +124,6 @@
             ],
             "version": "==1.4.0"
         },
-        "future": {
-            "hashes": [
-                "sha256:e39ced1ab767b5936646cedba8bcce582398233d6a627067d4c6a454c90cfedb"
-            ],
-            "version": "==0.16.0"
-        },
         "idna": {
             "hashes": [
                 "sha256:156a6814fb5ac1fc6850fb002e0852d56c0c8d2531923a51032d1b70760e186e",
@@ -202,7 +155,6 @@
             "hashes": [
                 "sha256:87637d90f5f52595d07ed1be93d0576d32632d125694b96b8e4ce55cd4c019fb"
             ],
-            "markers": "python_version != '3.0.*' and python_version != '3.2.*' and python_version != '3.3.*' and python_version != '3.1.*' and python_version >= '2.7'",
             "version": "==2.1.0"
         },
         "pathtools": {
@@ -215,7 +167,6 @@
             "hashes": [
                 "sha256:00203f406818c3f45d47bb8fe7e67d3feddb8dcbbd45a289a1de7dd789226360",
                 "sha256:0616f800f348664e694dddb0b0c88d26761dd5e9f34e1ed7b7a7d2da14b40cb7",
-<<<<<<< HEAD
                 "sha256:091136f2a37e9ed6bd8ce96fbf5269199ba6edee490d64de7ac934316f31ecca",
                 "sha256:0d67ae9a5937b1348fa1d97c7dcb6b56aaef828ca6655298e96f2f3114ad829d",
                 "sha256:0e1aaddd00ee9014fe7a61b9da61427233fcd7c7f193b5efd6689e0ec36bc42f",
@@ -233,15 +184,6 @@
                 "sha256:6cb528de694f503ea164541c151da6c18267727a7558e0c9716cc0383d89658a",
                 "sha256:7306d851d5a0cfac9ea07f1177783836f4b37292e5f224a534a52111cb6a6451",
                 "sha256:7e3e32346d991f1788026917d0a9c182d6d32dc757163eee7ca990f1f831499e",
-=======
-                "sha256:1f7908aab90c92ad85af9d2fec5fc79456a89b3adcc26314d2cde0e238bd789e",
-                "sha256:2ea3517cd5779843de8a759c2349a3cd8d3893e03ab47053b66d5ec6f8bc4f93",
-                "sha256:48a9f0538c91fc136b3a576bee0e7cd174773dc9920b310c21dcb5519722e82c",
-                "sha256:5280ebc42641a1283b7b1f2c20e5b936692198b9dd9995527c18b794850be1a8",
-                "sha256:5e34e4b5764af65551647f5cc67cf5198c1d05621781d5173b342e5e55bf023b",
-                "sha256:63b120421ab85cad909792583f83b6ca3584610c2fe70751e23f606a3c2e87f0",
-                "sha256:696b5e0109fe368d0057f484e2e91717b49a03f1e310f857f133a4acec9f91dd",
->>>>>>> cc8b47d8
                 "sha256:870ed021a42b1b02b5fe4a739ea735f671a84128c0a666c705db2cb9abd528eb",
                 "sha256:916da1c19e4012d06a372127d7140dae894806fad67ef44330e5600d77833581",
                 "sha256:9303a289fa0811e1c6abd9ddebfc770556d7c3311cb2b32eff72164ddc49bc64",
@@ -249,32 +191,22 @@
                 "sha256:987e1c94a33c93d9b209315bfda9faa54b8edfce6438a1e93ae866ba20de5956",
                 "sha256:99a3bbdbb844f4fb5d6dd59fac836a40749781c1fa63c563bc216c27aef63f60",
                 "sha256:99db8dc3097ceafbcff9cb2bff384b974795edeb11d167d391a02c7bfeeb6e16",
-<<<<<<< HEAD
                 "sha256:a379526415f54f9462bc65a4da76fb0acc05e3b2a21717dde79621cf4377e0e6",
                 "sha256:a5a96cf49eb580756a44ecf12949e52f211e20bffbf5a95760ac14b1e499cd37",
                 "sha256:a844b5d8120f99fb7cd276ff544ac5bd562b0c053760d59694e6bf747c6ca7f5",
                 "sha256:a9284368e81a67a7f47d5ef1ef7e4f11a4f688485879f44cf5f9090bba1f9d94",
-=======
-                "sha256:a5a96cf49eb580756a44ecf12949e52f211e20bffbf5a95760ac14b1e499cd37",
->>>>>>> cc8b47d8
                 "sha256:aa6ca3eb56704cdc0d876fc6047ffd5ee960caad52452fbee0f99908a141a0ae",
                 "sha256:aade5e66795c94e4a2b2624affeea8979648d1b0ae3fcee17e74e2c647fc4a8a",
                 "sha256:b78905860336c1d292409e3df6ad39cc1f1c7f0964e66844bbc2ebfca434d073",
                 "sha256:b92f521cdc4e4a3041cc343625b699f20b0b5f976793fb45681aac1efda565f8",
-<<<<<<< HEAD
                 "sha256:bb2baf44e97811687893873eab8cf9f18b40321cc15d15ff9f91dc031e30631f",
                 "sha256:bfde84bbd6ae5f782206d454b67b7ee8f7f818c29b99fd02bf022fd33bab14cb",
                 "sha256:c2b62d3df80e694c0e4a0ed47754c9480521e25642251b3ab1dff050a4e60409",
                 "sha256:c55d348c1c65896c1bd804527de4880d251ae832acf90d74ad525bb79e77d55c",
-=======
-                "sha256:bfde84bbd6ae5f782206d454b67b7ee8f7f818c29b99fd02bf022fd33bab14cb",
-                "sha256:c2b62d3df80e694c0e4a0ed47754c9480521e25642251b3ab1dff050a4e60409",
->>>>>>> cc8b47d8
                 "sha256:c5e2be6c263b64f6f7656e23e18a4a9980cffc671442795682e8c4e4f815dd9f",
                 "sha256:c99aa3c63104e0818ec566f8ff3942fb7c7a8f35f9912cb63fd8e12318b214b2",
                 "sha256:dae06620d3978da346375ebf88b9e2dd7d151335ba668c995aea9ed07af7add4",
                 "sha256:db5499d0710823fa4fb88206050d46544e8f0e0136a9a5f5570b026584c8fd74",
-<<<<<<< HEAD
                 "sha256:dcd3cd17d291e01e47636101c4a6638ffb44c842d009973e3b5c1b67ff718c58",
                 "sha256:f12df6b45abc18f27f6e21ce26f7cbf7aa19820911462e46536e22085658ca1e",
                 "sha256:f36baafd82119c4a114b9518202f2a983819101dcc14b26e43fc12cbefdce00e",
@@ -284,13 +216,6 @@
                 "sha256:ff8cff01582fa1a7e533cb97f628531c4014af4b5f38e33cdcfe5eec29b6d888",
                 "sha256:ffbccfe1c077b5f41738bd719518213c217be7a7a12a7e74113d05a0d6617390"
             ],
-=======
-                "sha256:f36baafd82119c4a114b9518202f2a983819101dcc14b26e43fc12cbefdce00e",
-                "sha256:f52b79c8796d81391ab295b04e520bda6feed54d54931708872e8f9ae9db0ea1",
-                "sha256:ff8cff01582fa1a7e533cb97f628531c4014af4b5f38e33cdcfe5eec29b6d888"
-            ],
-            "markers": "python_version != '3.0.*' and python_version != '3.2.*' and python_version != '3.3.*' and python_version != '3.1.*' and python_version >= '2.7'",
->>>>>>> cc8b47d8
             "version": "==5.3.0"
         },
         "pkginfo": {
@@ -313,10 +238,6 @@
             "hashes": [
                 "sha256:a988718abfad80b6b157acce7bf130a30876d27603738ac39f140993246b25b3"
             ],
-<<<<<<< HEAD
-=======
-            "markers": "python_version != '3.0.*' and python_version != '3.2.*' and python_version != '3.3.*' and python_version != '3.1.*' and python_version >= '2.7'",
->>>>>>> cc8b47d8
             "version": "==2.19"
         },
         "pygments": {
@@ -351,18 +272,10 @@
         },
         "readme-renderer": {
             "hashes": [
-<<<<<<< HEAD
                 "sha256:bb16f55b259f27f75f640acf5e00cf897845a8b3e4731b5c1a436e4b8529202f",
                 "sha256:c8532b79afc0375a85f10433eca157d6b50f7d6990f337fa498c96cd4bfc203d"
             ],
             "version": "==24.0"
-=======
-                "sha256:237ca8705ffea849870de41101dba41543561da05c0ae45b2f1c547efa9843d2",
-                "sha256:f75049a3a7afa57165551e030dd8f9882ebf688b9600535a3f7e23596651875d"
-            ],
-            "markers": "python_version != '3.2.*' and python_version >= '2.7' and python_version != '3.1.*' and python_version != '3.3.*' and python_version != '3.0.*'",
-            "version": "==22.0"
->>>>>>> cc8b47d8
         },
         "regex": {
             "hashes": [
@@ -410,12 +323,7 @@
                 "sha256:3c4d4a5a41ef162dd61f1edb86b0e1c7859054ab656b2e7c7b77e7fbf6d9f392",
                 "sha256:5b4d5549984503050883bc126280b386f5f4ca87e6c023c5d015655ad75bdebb"
             ],
-<<<<<<< HEAD
             "version": "==4.28.1"
-=======
-            "markers": "python_version >= '2.6' and python_version != '3.1.*' and python_version != '3.0.*'",
-            "version": "==4.26.0"
->>>>>>> cc8b47d8
         },
         "twine": {
             "hashes": [
@@ -437,12 +345,7 @@
                 "sha256:41c3db2fc01e5b907288010dec72f9d0a74e37d6994e6eb56849f59fea2265ae",
                 "sha256:8819bba37a02d143296a4d032373c4dd4aca11f6d4c9973335ca75f9c8475f59"
             ],
-<<<<<<< HEAD
             "version": "==1.24"
-=======
-            "markers": "python_version < '4' and python_version != '3.2.*' and python_version >= '2.6' and python_version != '3.3.*' and python_version != '3.1.*' and python_version != '3.0.*'",
-            "version": "==1.23"
->>>>>>> cc8b47d8
         },
         "watchdog": {
             "hashes": [
@@ -479,10 +382,6 @@
                 "sha256:b9c40e9750f3d77e6e4d441d8b0266cf555e7cdabdcff33c4fd06366ca761ef8",
                 "sha256:ec9ef8f4a9bc6f71eec99e1806bfa2de401650d996c59330782b89a5555c1497"
             ],
-<<<<<<< HEAD
-=======
-            "markers": "python_version != '3.1.*' and python_version != '3.0.*' and python_version != '3.3.*' and python_version != '3.2.*' and python_version >= '2.7'",
->>>>>>> cc8b47d8
             "version": "==4.3.4"
         },
         "lazy-object-proxy": {
@@ -541,35 +440,6 @@
             ],
             "version": "==1.11.0"
         },
-        "typed-ast": {
-            "hashes": [
-                "sha256:0948004fa228ae071054f5208840a1e88747a357ec1101c17217bfe99b299d58",
-                "sha256:10703d3cec8dcd9eef5a630a04056bbc898abc19bac5691612acba7d1325b66d",
-                "sha256:1f6c4bd0bdc0f14246fd41262df7dfc018d65bb05f6e16390b7ea26ca454a291",
-                "sha256:25d8feefe27eb0303b73545416b13d108c6067b846b543738a25ff304824ed9a",
-                "sha256:29464a177d56e4e055b5f7b629935af7f49c196be47528cc94e0a7bf83fbc2b9",
-                "sha256:2e214b72168ea0275efd6c884b114ab42e316de3ffa125b267e732ed2abda892",
-                "sha256:3e0d5e48e3a23e9a4d1a9f698e32a542a4a288c871d33ed8df1b092a40f3a0f9",
-                "sha256:519425deca5c2b2bdac49f77b2c5625781abbaf9a809d727d3a5596b30bb4ded",
-                "sha256:57fe287f0cdd9ceaf69e7b71a2e94a24b5d268b35df251a88fef5cc241bf73aa",
-                "sha256:668d0cec391d9aed1c6a388b0d5b97cd22e6073eaa5fbaa6d2946603b4871efe",
-                "sha256:68ba70684990f59497680ff90d18e756a47bf4863c604098f10de9716b2c0bdd",
-                "sha256:6de012d2b166fe7a4cdf505eee3aaa12192f7ba365beeefaca4ec10e31241a85",
-                "sha256:79b91ebe5a28d349b6d0d323023350133e927b4de5b651a8aa2db69c761420c6",
-                "sha256:8550177fa5d4c1f09b5e5f524411c44633c80ec69b24e0e98906dd761941ca46",
-                "sha256:898f818399cafcdb93cbbe15fc83a33d05f18e29fb498ddc09b0214cdfc7cd51",
-                "sha256:94b091dc0f19291adcb279a108f5d38de2430411068b219f41b343c03b28fb1f",
-                "sha256:a26863198902cda15ab4503991e8cf1ca874219e0118cbf07c126bce7c4db129",
-                "sha256:a8034021801bc0440f2e027c354b4eafd95891b573e12ff0418dec385c76785c",
-                "sha256:bc978ac17468fe868ee589c795d06777f75496b1ed576d308002c8a5756fb9ea",
-                "sha256:c05b41bc1deade9f90ddc5d988fe506208019ebba9f2578c622516fd201f5863",
-                "sha256:c9b060bd1e5a26ab6e8267fd46fc9e02b54eb15fffb16d112d4c7b1c12987559",
-                "sha256:edb04bdd45bfd76c8292c4d9654568efaedf76fe78eb246dde69bdb13b2dad87",
-                "sha256:f19f2a4f547505fe9072e15f6f4ae714af51b5a681a97f187971f50c283193b6"
-            ],
-            "markers": "python_version < '3.7' and implementation_name == 'cpython'",
-            "version": "==1.1.0"
-        },
         "wrapt": {
             "hashes": [
                 "sha256:d4d560d479f2c21e1b5443bbd15fe7ec4b37fe7e53d335d3b9b0a7b1226fe3c6"
