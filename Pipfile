[[source]]
name = "pypi"
url = "https://pypi.org/simple"
verify_ssl = true

[dev-packages]
pylint = "*"
twine = "*"
flake8 = "*"
autopep8 = "*"
<<<<<<< HEAD
publ = {editable = true,path = "."}
=======
isort = "*"
>>>>>>> 7f079aed

[packages]
publ = {editable = true,path = "."}

[requires]
python_version = "3.7"<|MERGE_RESOLUTION|>--- conflicted
+++ resolved
@@ -8,11 +8,7 @@
 twine = "*"
 flake8 = "*"
 autopep8 = "*"
-<<<<<<< HEAD
-publ = {editable = true,path = "."}
-=======
 isort = "*"
->>>>>>> 7f079aed
 
 [packages]
 publ = {editable = true,path = "."}
