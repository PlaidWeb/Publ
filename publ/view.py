--- conflicted
+++ resolved
@@ -159,20 +159,6 @@
         return newer
 
     @cached_property
-<<<<<<< HEAD
-    def older(self):
-        """ Gets the older-direction page """
-        if self._order_by == 'oldest':
-            return self.previous
-        return self.next
-
-    @cached_property
-    def newer(self):
-        """ Gets the newer-direction page """
-        if self._order_by == 'oldest':
-            return self.next
-        return self.previous
-=======
     def previous(self):
         """ Gets the previous page, respecting sort order """
         if self._order_by == 'oldest':
@@ -189,7 +175,6 @@
         if self._order_by == 'newest':
             return self.older
         return None
->>>>>>> c26cc08e
 
     @cached_property
     def newest(self):
