# index.py
''' Content indexer '''

import concurrent.futures
import logging
import os
import threading
import time
import typing

import watchdog.events
import watchdog.observers
from flask import current_app
from pony import orm

from . import category, entry, model, utils

LOGGER = logging.getLogger(__name__)

ENTRY_TYPES = ['.md', '.htm', '.html']
CATEGORY_TYPES = ['.cat', '.meta']


class Indexer:
    """ Class which handles the scheduling of file indexing """
    # pylint:disable=too-few-public-methods
    QUEUE_ITEM = typing.Tuple[str, typing.Optional[str], bool]

<<<<<<< HEAD
    def __init__(self, wait_time:float):
=======
    def __init__(self, wait_time: float):
>>>>>>> dd92b98f
        self.thread_pool = concurrent.futures.ThreadPoolExecutor(
            max_workers=1,
            thread_name_prefix="Indexer")
        self._pending: typing.Set[Indexer.QUEUE_ITEM] = set()
        self._lock = threading.Lock()
<<<<<<< HEAD
        self._running: concurrent.futures.Future = None
=======
        self._running: typing.Optional[concurrent.futures.Future] = None
>>>>>>> dd92b98f
        self._wait_time = wait_time

    def scan_file(self, fullpath: str, relpath: typing.Optional[str], fixups: bool):
        """ Scan a file for the index

        fullpath -- The full path to the file
        relpath -- The path to the file, relative to its base directory
        fixups -- Whether to perform fixup routines on the file

        This calls into various modules' scanner functions; the expectation is that
        the scan_file function will return a truthy value if it was scanned
        successfully, False if it failed, and None if there is nothing to scan.
        """

        with self._lock:
            self._pending.add((fullpath, relpath, fixups))
        self._schedule(self._wait_time)

<<<<<<< HEAD
    def _schedule(self, wait:float=0):
=======
    def _schedule(self, wait: float = 0):
>>>>>>> dd92b98f
        with self._lock:
            if not self._running or self._running.done():
                if wait:
                    # busywait the worker thread to wait for things to settle down
                    # (and to batch up a bunch of updates in a row)
                    self.thread_pool.submit(time.sleep, wait)

                # run the actual pending task
                self._running = self.thread_pool.submit(self._scan_pending)

                LOGGER.debug("worker started %s", self._running)

    def _scan_pending(self):
        """ Scan all the pending items """
        try:
            with self._lock:
                items = self._pending
                self._pending = set()
            LOGGER.debug("Processing %d files", len(items))

            # process the known items
            for item in items:
                self._scan_file(*item)

            # and then schedule a catchup for anything that happened
            # while this scan was happening
            if items:
                self.thread_pool.submit(self._schedule)

        except Exception:  # pylint:disable=broad-except
            LOGGER.exception("_scan_pending failed")

    def _scan_file(self, fullpath: str, relpath: typing.Optional[str], fixups: bool):
        LOGGER.debug("Scanning file: %s (%s) %s", fullpath, relpath, fixups)

        def do_scan() -> typing.Optional[bool]:
            """ helper function to do the scan and gather the result """
            _, ext = os.path.splitext(fullpath)

            try:
                if ext in ENTRY_TYPES:
                    LOGGER.info("Scanning entry: %s", fullpath)
                    return entry.scan_file(fullpath, relpath, fixups)

                if ext in CATEGORY_TYPES:
                    LOGGER.info("Scanning meta info: %s", fullpath)
                    return category.scan_file(fullpath, relpath)

                return None
            except Exception:  # pylint: disable=broad-except
                LOGGER.exception("Got error parsing %s", fullpath)
                return False

        result = do_scan()
        if result is False and not fixups:
            LOGGER.info("Scheduling fixup for %s", fullpath)
            self.scan_file(fullpath, relpath, True)
        else:
            LOGGER.debug("%s complete", fullpath)
            set_fingerprint(fullpath)
        return result


@orm.db_session
def last_modified() -> typing.Tuple[typing.Optional[str],
                                    typing.Optional[int],
                                    typing.Optional[str]]:
    """ information about the most recently modified file, for cache-busting
    purposes """
    files = model.FileFingerprint.select().order_by(
        orm.desc(model.FileFingerprint.file_mtime))
    for file in files:
        return file.file_path, file.file_mtime, file.fingerprint
    return None, None, None


def _work_queue():
    return getattr(current_app.indexer.thread_pool, '_work_queue', None)


def queue_length() -> typing.Optional[int]:
    """ Return the approximate length of the work queue """
    work_queue = _work_queue()
    return work_queue.qsize() if work_queue else None


def in_progress() -> bool:
    """ Return if there's an index in progress """
    return bool(queue_length)


def is_scannable(fullpath) -> bool:
    """ Determine if a file needs to be scanned """
    _, ext = os.path.splitext(fullpath)
    return ext in ENTRY_TYPES or ext in CATEGORY_TYPES


@orm.db_session
def get_last_fingerprint(fullpath) -> typing.Optional[str]:
    """ Get the last known fingerprint for a file """
    record = model.FileFingerprint.get(file_path=fullpath)
    if record:
        return record.fingerprint
    return None


@orm.db_session(retry=5)
def set_fingerprint(fullpath, fingerprint=None):
    """ Set the last known modification time for a file """
    try:
        fingerprint = fingerprint or utils.file_fingerprint(fullpath)

        record = model.FileFingerprint.get(file_path=fullpath)
        if record and record.fingerprint != fingerprint:
            record.set(fingerprint=fingerprint,
                       file_mtime=os.stat(fullpath).st_mtime)
        else:
            record = model.FileFingerprint(
                file_path=fullpath,
                fingerprint=fingerprint,
                file_mtime=os.stat(fullpath).st_mtime)
        orm.commit()
    except FileNotFoundError:
        orm.delete(fp for fp in model.FileFingerprint if fp.file_path == fullpath)


class IndexWatchdog(watchdog.events.PatternMatchingEventHandler):
    """ Watchdog handler """

    def __init__(self, indexer, content_dir):
        super().__init__(ignore_directories=True)
        self._indexer = indexer
        self.content_dir = content_dir

    def update_file(self, fullpath):
        """ Update a file """
        LOGGER.debug("Scheduling reindex of %s", fullpath)
        relpath = os.path.relpath(fullpath, self.content_dir)
        self._indexer.scan_file(fullpath, relpath, False)

    def on_created(self, event):
        """ on_created handler """
        LOGGER.debug("file created: %s", event.src_path)
        if not event.is_directory:
            self.update_file(event.src_path)

    def on_modified(self, event):
        """ on_modified handler """
        LOGGER.debug("file modified: %s", event.src_path)
        if not event.is_directory:
            self.update_file(event.src_path)

    def on_moved(self, event):
        """ on_moved handler """
        LOGGER.debug("file moved: %s -> %s", event.src_path, event.dest_path)
        if not event.is_directory:
            self.update_file(event.src_path)
            self.update_file(event.dest_path)

    def on_deleted(self, event):
        """ on_deleted handler """
        LOGGER.debug("File deleted: %s", event.src_path)
        if not event.is_directory:
            self.update_file(event.src_path)


def background_scan(content_dir):
    """ Start background scanning a directory for changes """
    observer = watchdog.observers.Observer()
    observer.schedule(IndexWatchdog(current_app.indexer, content_dir),
                      content_dir, recursive=True)
    logging.info("Watching %s for changes", content_dir)
    observer.start()


def prune_missing(table):
    """ Prune any files which are missing from the specified table """
    LOGGER.debug("Pruning missing %s files", table.__name__)
    removed_paths: typing.List[str] = []

    @orm.db_session(retry=5)
    def fill():
        try:
            for item in table.select():
                if not os.path.isfile(item.file_path):
                    LOGGER.info("%s disappeared: %s", table.__name__, item.file_path)
                    removed_paths.append(item.file_path)
        except Exception:  # pylint:disable=broad-except
            LOGGER.exception("Error pruning %s", table.__name__)

    @orm.db_session(retry=5)
    def kill(path):
        LOGGER.debug("Pruning %s %s", table.__name__, path)
        try:
            item = table.get(file_path=path)
            if item and not os.path.isfile(item.file_path):
                item.delete()
        except Exception:  # pylint:disable=broad-except
            LOGGER.exception("Error pruning %s", table.__name__)

    fill()
    for item in removed_paths:
        kill(item)


def scan_index(content_dir):
    """ Scan all files in a content directory """
    LOGGER.debug("Reindexing content from %s", content_dir)

    indexer = current_app.indexer

    def scan_directory(root, files):
        """ Helper function to scan a single directory """
        LOGGER.debug("scanning directory %s", root)
        try:
            for file in files:
                fullpath = os.path.join(root, file)
                relpath = os.path.relpath(fullpath, content_dir)

                if not is_scannable(fullpath):
                    continue

                fingerprint = utils.file_fingerprint(fullpath)
                last_fingerprint = get_last_fingerprint(fullpath)
                if fingerprint != last_fingerprint:
                    LOGGER.debug("%s: %s -> %s", fullpath, last_fingerprint, fingerprint)
                    indexer.scan_file(fullpath, relpath, False)
<<<<<<< HEAD
        except:  # pylint:disable=bare-except
=======
        except Exception:  # pylint:disable=broad-except
>>>>>>> dd92b98f
            LOGGER.exception("Got error parsing directory %s", root)

    for root, _, files in os.walk(content_dir, followlinks=True):
        indexer.thread_pool.submit(scan_directory, root, files)

    for table in (model.Entry, model.Category, model.Image, model.FileFingerprint):
        indexer.thread_pool.submit(prune_missing, table)<|MERGE_RESOLUTION|>--- conflicted
+++ resolved
@@ -26,21 +26,13 @@
     # pylint:disable=too-few-public-methods
     QUEUE_ITEM = typing.Tuple[str, typing.Optional[str], bool]
 
-<<<<<<< HEAD
-    def __init__(self, wait_time:float):
-=======
     def __init__(self, wait_time: float):
->>>>>>> dd92b98f
         self.thread_pool = concurrent.futures.ThreadPoolExecutor(
             max_workers=1,
             thread_name_prefix="Indexer")
         self._pending: typing.Set[Indexer.QUEUE_ITEM] = set()
         self._lock = threading.Lock()
-<<<<<<< HEAD
-        self._running: concurrent.futures.Future = None
-=======
         self._running: typing.Optional[concurrent.futures.Future] = None
->>>>>>> dd92b98f
         self._wait_time = wait_time
 
     def scan_file(self, fullpath: str, relpath: typing.Optional[str], fixups: bool):
@@ -59,11 +51,7 @@
             self._pending.add((fullpath, relpath, fixups))
         self._schedule(self._wait_time)
 
-<<<<<<< HEAD
-    def _schedule(self, wait:float=0):
-=======
     def _schedule(self, wait: float = 0):
->>>>>>> dd92b98f
         with self._lock:
             if not self._running or self._running.done():
                 if wait:
@@ -291,11 +279,7 @@
                 if fingerprint != last_fingerprint:
                     LOGGER.debug("%s: %s -> %s", fullpath, last_fingerprint, fingerprint)
                     indexer.scan_file(fullpath, relpath, False)
-<<<<<<< HEAD
-        except:  # pylint:disable=bare-except
-=======
-        except Exception:  # pylint:disable=broad-except
->>>>>>> dd92b98f
+        except Exception:  # pylint:disable=broad-except
             LOGGER.exception("Got error parsing directory %s", root)
 
     for root, _, files in os.walk(content_dir, followlinks=True):
