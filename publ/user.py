""" Authenticated user functionality """

import collections
<<<<<<< HEAD
import datetime
=======
import configparser
>>>>>>> 7f079aed

import flask
from werkzeug.utils import cached_property

<<<<<<< HEAD
from . import caching
from . import config
from . import model
=======
from . import caching, config
>>>>>>> 7f079aed


@caching.cache.memoize()
def get_groups():
    """ Get the user->groups mappings """

    # We only want empty keys; \000 is unlikely to turn up in a well-formed text file
    cfg = configparser.ConfigParser(delimiters=('\000'), allow_no_value=True)
    cfg.read(config.user_list)

    groups = collections.defaultdict(set)

    # populate the group list for each member
    for group, members in cfg.items():
        for member in members.keys():
            groups[member].add(group)

    return groups


class User(caching.Memoizable):
    """ An authenticated user """

    def __init__(self, me):
        self._me = me

    def _key(self):
        return User, self._me

    @cached_property
    def name(self):
        """ The federated identity name of the user """
        return self._me

    @property
    @caching.cache.memoize()
    def groups(self):
        """ The group memberships of the user """
        groups = get_groups()
        result = set()
        pending = collections.deque()

        if self._me:
            pending.append(self._me)

        while pending:
            check = pending.popleft()
            if check not in result:
                result.add(check)
                pending += groups.get(check, [])

        return result

    @property
    def is_admin(self):
        """ Returns whether this user has administrator permissions """
        return config.admin_group and config.admin_group in self.groups


def get_active():
    """ Get the active user and add it to the request stash """
    if flask.session.get('me'):
        return User(flask.session['me'])

    return None


def log_access(record, cur_user, authorized):
    """ Log a user's access to the audit log """
    log_values = {
        'date': datetime.datetime.now(),
        'entry': record,
        'authorized': authorized
    }
    if cur_user:
        log_values['user'] = cur_user.name
        log_values['user_groups'] = ','.join(cur_user.groups)
    model.AuthLog(**log_values)<|MERGE_RESOLUTION|>--- conflicted
+++ resolved
@@ -1,22 +1,13 @@
 """ Authenticated user functionality """
 
 import collections
-<<<<<<< HEAD
+import configparser
 import datetime
-=======
-import configparser
->>>>>>> 7f079aed
 
 import flask
 from werkzeug.utils import cached_property
 
-<<<<<<< HEAD
-from . import caching
-from . import config
-from . import model
-=======
-from . import caching, config
->>>>>>> 7f079aed
+from . import caching, config, model
 
 
 @caching.cache.memoize()
